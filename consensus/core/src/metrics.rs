// Copyright (c) Mysten Labs, Inc.
// SPDX-License-Identifier: Apache-2.0

use std::sync::Arc;

use prometheus::{
    register_histogram_with_registry, register_int_counter_vec_with_registry,
    register_int_counter_with_registry, register_int_gauge_vec_with_registry,
    register_int_gauge_with_registry, Histogram, IntCounter, IntCounterVec, IntGauge, IntGaugeVec,
    Registry,
};

const LATENCY_SEC_BUCKETS: &[f64] = &[
    0.001, 0.005, 0.01, 0.05, 0.1, 0.15, 0.2, 0.3, 0.4, 0.5, 0.6, 0.7, 0.8, 0.9, 1.0, 1.2, 1.4,
    1.6, 1.8, 2.0, 2.5, 3.0, 3.5, 4.0, 4.5, 5.0, 5.5, 6.0, 6.5, 7.0, 7.5, 8.0, 8.5, 9.0, 9.5, 10.,
    12.5, 15., 17.5, 20., 25., 30., 60., 90., 120., 180., 300.,
];

pub(crate) struct Metrics {
    pub(crate) node_metrics: NodeMetrics,
    pub(crate) channel_metrics: ChannelMetrics,
}

pub(crate) fn initialise_metrics(registry: Registry) -> Arc<Metrics> {
    let node_metrics = NodeMetrics::new(&registry);
    let channel_metrics = ChannelMetrics::new(&registry);

    Arc::new(Metrics {
        node_metrics,
        channel_metrics,
    })
}

#[cfg(test)]
pub(crate) fn test_metrics() -> Arc<Metrics> {
    initialise_metrics(Registry::new())
}

pub(crate) struct NodeMetrics {
    pub uptime: Histogram,
    pub quorum_receive_latency: Histogram,
    pub core_lock_enqueued: IntCounter,
    pub core_lock_dequeued: IntCounter,
    pub leader_timeout_total: IntCounter,
    pub threshold_clock_round: IntGauge,
    pub suspended_blocks: IntCounterVec,
    pub unsuspended_blocks: IntCounterVec,
    pub invalid_blocks: IntCounterVec,
<<<<<<< HEAD
    pub block_timestamp_drift_wait_ms: IntCounterVec,
    pub broadcaster_rtt_estimate_ms: IntGaugeVec,

    // Commit Metrics
    pub last_decided_leader_round: IntGauge,
    pub last_committed_leader_round: IntGauge,
    pub decided_leaders_total: IntCounterVec,
    pub blocks_per_commit_count: Histogram,
    pub sub_dags_per_commit_count: Histogram,
    pub block_commit_latency: Histogram,
=======
    pub fetched_blocks: IntCounterVec,
    pub fetch_blocks_scheduler_inflight: IntGauge,
>>>>>>> 3234315c
}

impl NodeMetrics {
    pub fn new(registry: &Registry) -> Self {
        Self {
            uptime: register_histogram_with_registry!(
                "uptime",
                "Total node uptime",
                LATENCY_SEC_BUCKETS.to_vec(),
                registry,
            )
            .unwrap(),
            quorum_receive_latency: register_histogram_with_registry!(
                "quorum_receive_latency",
                "The time it took to receive a new round quorum of blocks",
                registry
            )
            .unwrap(),
            core_lock_enqueued: register_int_counter_with_registry!(
                "core_lock_enqueued",
                "Number of enqueued core requests",
                registry,
            )
            .unwrap(),
            core_lock_dequeued: register_int_counter_with_registry!(
                "core_lock_dequeued",
                "Number of dequeued core requests",
                registry,
            )
            .unwrap(),
            leader_timeout_total: register_int_counter_with_registry!(
                "leader_timeout_total",
                "Total number of leader timeouts",
                registry,
            )
            .unwrap(),
            threshold_clock_round: register_int_gauge_with_registry!(
                "threshold_clock_round",
                "The current threshold clock round. We only advance to a new round when a quorum of parents have been synced.",
                registry,
            ).unwrap(),
            suspended_blocks: register_int_counter_vec_with_registry!(
                "suspended_blocks",
                "The number of suspended blocks. The counter is reported uniquely, so if a block is sent for reprocessing while alreadly suspended then is not double counted",
                &["authority"],
                registry,
            ).unwrap(),
            unsuspended_blocks: register_int_counter_vec_with_registry!(
                "unsuspended_blocks",
                "The number of unsuspended blocks",
                &["authority"],
                registry,
            ).unwrap(),
            // TODO: add a short status label.
            invalid_blocks: register_int_counter_vec_with_registry!(
                "invalid_blocks",
                "Number of invalid blocks per peer authority",
                &["authority"],
                registry,
            )
            .unwrap(),
<<<<<<< HEAD
            block_timestamp_drift_wait_ms: register_int_counter_vec_with_registry!(
                "block_timestamp_drift_wait_ms",
                "Total time in ms spent waiting, when a received block has timestamp in future.",
                &["authority"],
                registry,
            )
            .unwrap(),
            broadcaster_rtt_estimate_ms: register_int_gauge_vec_with_registry!(
                "broadcaster_rtt_estimate_ms",
                "Estimated RTT latency per peer authority, for block sending in Broadcaster",
                &["peer"],
                registry,
            )
            .unwrap(),

            // Commit Metrics
            last_decided_leader_round: register_int_gauge_with_registry!(
                "last_decided_leader_round",
                "The last round where a commit decision was made.",
                registry,
            ).unwrap(),
            last_committed_leader_round: register_int_gauge_with_registry!(
                "last_committed_leader_round",
                "The last round where a leader was committed to store and sent to commit consumer.",
                registry,
            ).unwrap(),
            decided_leaders_total: register_int_counter_vec_with_registry!(
                "committed_leaders_total",
                "Total number of (direct or indirect) committed leaders per authority",
                &["authority", "commit_type"],
                registry,
            )
            .unwrap(),
            block_commit_latency: register_histogram_with_registry!(
                "block_commit_latency",
                "The time taken between block creation and block commit.",
                registry,
            )
            .unwrap(),
            blocks_per_commit_count: register_histogram_with_registry!(
                "blocks_per_commit_count",
                "The number of blocks per commit.",
                registry,
            )
            .unwrap(),
            sub_dags_per_commit_count: register_histogram_with_registry!(
                "sub_dags_per_commit_count",
                "The number of subdags per commit.",
                registry,
            )
            .unwrap(),
=======
            fetched_blocks: register_int_counter_vec_with_registry!(
                "fetched_blocks",
                "Number of fetched blocks per peer authority via the synchronizer.",
                &["authority", "type"],
                registry,
            ).unwrap(),
            fetch_blocks_scheduler_inflight: register_int_gauge_with_registry!(
                "fetch_blocks_scheduler_inflight",
                "Designates whether the synchronizer scheduler task to fetch blocks is currently running",
                registry,
            ).unwrap()
>>>>>>> 3234315c
        }
    }
}

pub(crate) struct ChannelMetrics {
    /// occupancy of the channel from TransactionClient to TransactionConsumer
    pub tx_transactions_submit: IntGauge,
    /// total received on channel from TransactionClient to TransactionConsumer
    pub tx_transactions_submit_total: IntCounter,
    /// occupancy of the CoreThread commands channel
    pub core_thread: IntGauge,
    /// total received on the CoreThread commands channel
    pub core_thread_total: IntCounter,
}

impl ChannelMetrics {
    pub fn new(registry: &Registry) -> Self {
        Self {
            tx_transactions_submit: register_int_gauge_with_registry!(
                "tx_transactions_submit",
                "occupancy of the channel from the `TransactionClient` to the `TransactionConsumer`",
                registry
            ).unwrap(),
            tx_transactions_submit_total: register_int_counter_with_registry!(
                "tx_transactions_submit_total",
                "total received on channel from the `TransactionClient` to the `TransactionConsumer`",
                registry
            ).unwrap(),
            core_thread: register_int_gauge_with_registry!(
                "core_thread",
                "occupancy of the `CoreThread` commands channel",
                registry
            ).unwrap(),
            core_thread_total: register_int_counter_with_registry!(
                "core_thread_total",
                "total received on the `CoreThread` commands channel",
                registry
            ).unwrap(),
        }
    }
}<|MERGE_RESOLUTION|>--- conflicted
+++ resolved
@@ -46,7 +46,6 @@
     pub suspended_blocks: IntCounterVec,
     pub unsuspended_blocks: IntCounterVec,
     pub invalid_blocks: IntCounterVec,
-<<<<<<< HEAD
     pub block_timestamp_drift_wait_ms: IntCounterVec,
     pub broadcaster_rtt_estimate_ms: IntGaugeVec,
 
@@ -57,10 +56,8 @@
     pub blocks_per_commit_count: Histogram,
     pub sub_dags_per_commit_count: Histogram,
     pub block_commit_latency: Histogram,
-=======
     pub fetched_blocks: IntCounterVec,
     pub fetch_blocks_scheduler_inflight: IntGauge,
->>>>>>> 3234315c
 }
 
 impl NodeMetrics {
@@ -122,7 +119,6 @@
                 registry,
             )
             .unwrap(),
-<<<<<<< HEAD
             block_timestamp_drift_wait_ms: register_int_counter_vec_with_registry!(
                 "block_timestamp_drift_wait_ms",
                 "Total time in ms spent waiting, when a received block has timestamp in future.",
@@ -174,7 +170,6 @@
                 registry,
             )
             .unwrap(),
-=======
             fetched_blocks: register_int_counter_vec_with_registry!(
                 "fetched_blocks",
                 "Number of fetched blocks per peer authority via the synchronizer.",
@@ -186,7 +181,6 @@
                 "Designates whether the synchronizer scheduler task to fetch blocks is currently running",
                 registry,
             ).unwrap()
->>>>>>> 3234315c
         }
     }
 }
